--- conflicted
+++ resolved
@@ -10,20 +10,7 @@
 from .event_utils import get_time_ordered_true_edges
 from .particle_utils import is_signal_particle, get_process_ids, get_all_mother_ids
 
-<<<<<<< HEAD
-=======
-
-def prepare_event(
-    event: pd.Series,
-    key_dict: dict,
-    signal_signatures,
-    stt_geo,
-    output_dir: str,
-    progress_bar: tqdm,
-    overwrite: bool,
-    **kwargs,
-) -> None:
->>>>>>> 1c7c2dd4
+
 
 def process_mcTracks(event: pd.Series, signal_signatures: list) -> pd.DataFrame:
     """
@@ -222,7 +209,6 @@
         overwrite (bool): Flag to overwrite the PyTorch files if they already exist.
     """
 
-<<<<<<< HEAD
     # Convert the tuple to a dictionary.
     event = event._asdict()
 
@@ -251,10 +237,6 @@
     processed_df = pd.merge(
         process_sttHits(event, key_dict, stt_geo), processed_df, on="hit_id"
     )
-=======
-    processed_df = pd.merge(pd.DataFrame(sttH_dict), processed_df, on="hit_id")
-    del sttH_dict
->>>>>>> 1c7c2dd4
 
     # skip noise hits.
     if not kwargs["noise"]:
@@ -275,6 +257,8 @@
     # Build input edges by connecting all hits to all other hits.
     input_edges = get_all_edges(processed_df)
     logging.info(f"Input graph built for {event_id} with size {input_edges.shape}")
+    
+
 
     # feature scale for X=[r,phi,z]
     feature_scale = [100, np.pi, 100]
@@ -312,8 +296,5 @@
     with open(output_filename, "wb") as output_file:
         torch.save(data, output_file)
 
-<<<<<<< HEAD
     # Update the progress bar
-=======
->>>>>>> 1c7c2dd4
     progress_bar.update(n=1)